[package]
name = "just-lsp"
version = "0.2.2"
description = "A language server for just"
authors = ["Liam <liam@scalzulli.com>"]
license = "CC0-1.0"
homepage = "https://github.com/terror/just-lsp"
repository = "https://github.com/terror/just-lsp"
edition = "2021"
categories = ["development-tools"]
keywords = ["productivity", "compilers", "language-servers", "just", "tree-sitter"]
resolver = "2"

include = [
  "/LICENSE",
  "/README.md",
  "/build.rs",
  "/src/",
  "/vendor/*-src/**.c",
  "/vendor/*-src/**/**.h"
]

[workspace]
members = [".", "crates/*"]

[dependencies]
anyhow = "1.0.98"
env_logger = "0.11.8"
log = "0.4.27"
ropey = "1.6.1"
serde = { version = "1.0.219", features = ["derive"] }
serde_json = "1.0.140"
target = "2.1.0"
<<<<<<< HEAD
tempfile = "3.20.0"
tokio = { version = "1.45.1", features = ["io-std", "io-util", "macros", "process", "rt-multi-thread"] }
=======
tokio = { version = "1.44.2", features = ["io-std", "io-util", "macros", "process", "rt-multi-thread"] }
>>>>>>> c780bc5b
tokio-stream = { version = "0.1.17", features = ["io-util"] }
tower-lsp = "0.20.0"
tree-sitter = "0.25.5"

[dev-dependencies]
indoc = "2.0.6"
pretty_assertions = "1.4.1"
serde_json = "1.0.140"
tower-test = "0.4.0"

[build-dependencies]
cc = "1.2.25"<|MERGE_RESOLUTION|>--- conflicted
+++ resolved
@@ -31,12 +31,7 @@
 serde = { version = "1.0.219", features = ["derive"] }
 serde_json = "1.0.140"
 target = "2.1.0"
-<<<<<<< HEAD
-tempfile = "3.20.0"
 tokio = { version = "1.45.1", features = ["io-std", "io-util", "macros", "process", "rt-multi-thread"] }
-=======
-tokio = { version = "1.44.2", features = ["io-std", "io-util", "macros", "process", "rt-multi-thread"] }
->>>>>>> c780bc5b
 tokio-stream = { version = "0.1.17", features = ["io-util"] }
 tower-lsp = "0.20.0"
 tree-sitter = "0.25.5"

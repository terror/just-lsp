use {
  anyhow::{Error, anyhow, bail},
  arguments::Arguments,
  ariadne::{Color, Label, Report, ReportKind, sources},
  clap::Parser as Clap,
  command::Command,
  env_logger::Env,
  just_lsp_analysis::{AnalysisHost, FileId},
  just_lsp_analyzer::Analyzer,
  just_lsp_builtins::BUILTINS,
  just_lsp_document::Document,
  just_lsp_resolver::Resolver,
  just_lsp_rope_ext::RopeExt,
  just_lsp_types::ParameterJson,
  server::Server,
  std::{
    backtrace::BacktraceStatus,
    collections::{BTreeMap, HashMap},
    env,
    fmt::{self, Debug, Display, Formatter},
    fs,
    path::PathBuf,
    process,
    sync::{Arc, atomic::AtomicBool},
    time::Instant,
  },
  subcommand::Subcommand,
  tempfile::tempdir,
<<<<<<< HEAD
  tokio::{
    io::AsyncBufReadExt,
    sync::{Mutex, RwLock},
  },
  tokio_stream::{wrappers::LinesStream, StreamExt},
  tower_lsp::{jsonrpc, lsp_types as lsp, Client, LanguageServer, LspService},
=======
  tokio::{io::AsyncBufReadExt, sync::RwLock},
  tokio_stream::{StreamExt, wrappers::LinesStream},
  tower_lsp::{Client, LanguageServer, LspService, jsonrpc, lsp_types as lsp},
>>>>>>> 9e74d7b2
};

mod arguments;
mod command;
mod server;
mod subcommand;

type Result<T = (), E = Error> = std::result::Result<T, E>;

#[tokio::main]
async fn main() {
  let env = Env::default().default_filter_or("info");

  env_logger::Builder::from_env(env).init();

  if let Err(error) = Arguments::parse().run().await {
    eprintln!("error: {error}");

    for (i, error) in error.chain().skip(1).enumerate() {
      if i == 0 {
        eprintln!();
        eprintln!("because:");
      }

      eprintln!("- {error}");
    }

    let backtrace = error.backtrace();

    if backtrace.status() == BacktraceStatus::Captured {
      eprintln!("backtrace:");
      eprintln!("{backtrace}");
    }

    process::exit(1);
  }
}<|MERGE_RESOLUTION|>--- conflicted
+++ resolved
@@ -26,18 +26,12 @@
   },
   subcommand::Subcommand,
   tempfile::tempdir,
-<<<<<<< HEAD
   tokio::{
     io::AsyncBufReadExt,
     sync::{Mutex, RwLock},
   },
-  tokio_stream::{wrappers::LinesStream, StreamExt},
-  tower_lsp::{jsonrpc, lsp_types as lsp, Client, LanguageServer, LspService},
-=======
-  tokio::{io::AsyncBufReadExt, sync::RwLock},
   tokio_stream::{StreamExt, wrappers::LinesStream},
   tower_lsp::{Client, LanguageServer, LspService, jsonrpc, lsp_types as lsp},
->>>>>>> 9e74d7b2
 };
 
 mod arguments;
